--- conflicted
+++ resolved
@@ -1,61 +1,22 @@
-# msd_modern.py
+"""Mean-squared displacement calculations for the cell-dynamics pipeline."""
+from __future__ import annotations
 
-from __future__ import annotations
 from dataclasses import dataclass
-from typing import Dict, Iterable
+from typing import Dict
 
 import numpy as np
 import pandas as pd
 
 from .config import WindowConfig
-from .grids import GridBinResult
+from .grids import GridBinResult, healpix_ang2pix
 from .vector_field import StepTable
+
 
 @dataclass(slots=True)
 class MSDResult:
-    """Aggregate MSD scalars for each HEALPix grid."""
+    """Aggregate MSD values and scaling exponents for a HEALPix grid."""
+
     nside: int
-<<<<<<< HEAD
-    time_centers: np.ndarray                 # (T,)
-    msd_alpha: np.ndarray                    # (T, Npix) slope of log(MSD) vs log(tau)
-    msd_value: np.ndarray                    # (T, Npix) MSD at longest valid lag
-
-__all__ = ["MSDResult", "compute_msd_metrics"]
-
-def _pair_indices_by_time(
-    times: np.ndarray,                      # (N,)
-    ids: np.ndarray,                        # (N,)
-    target_tau: float,                      # minutes
-    rel_tol: float = 0.25,                  # accept [ (1-rel_tol)τ, (1+rel_tol)τ ]
-) -> tuple[np.ndarray, np.ndarray]:
-    """
-    For each step midpoint i, find j>i in the same track with Δt≈target_tau (within relative tolerance).
-    Returns arrays of start and end indices (possibly empty).
-    """
-    if times.size < 2:
-        return np.empty(0, dtype=int), np.empty(0, dtype=int)
-
-    t = times
-    # Two-pointer over a stable sort by (track, time)
-    order = np.lexsort((t, ids))
-    t_o = t[order]
-    id_o = ids[order]
-
-    start_idx = []
-    end_idx = []
-
-    low = (1.0 - rel_tol) * target_tau
-    high = (1.0 + rel_tol) * target_tau
-
-    # walk each track separately
-    u, first = np.unique(id_o, return_index=True)
-    # append sentinel for last track
-    bounds = np.append(first, t_o.size)
-
-    for k in range(u.size):
-        a, b = bounds[k], bounds[k+1]
-        if b - a < 2:
-=======
     time_centers: np.ndarray
     msd_alpha: np.ndarray
     msd_value: np.ndarray
@@ -86,185 +47,118 @@
         coords = group[["x", "y", "z"]].to_numpy(dtype=float)
         times = group[time_col].to_numpy(dtype=float)
         if coords.shape[0] < 2:
->>>>>>> 4ef72d3a
             continue
-        ti = t_o[a:b]
+        radii = np.linalg.norm(coords, axis=1)
+        radii = np.where(radii == 0.0, 1.0, radii)
+        theta = np.arccos(np.clip(coords[:, 2] / radii, -1.0, 1.0))
+        phi = np.mod(np.arctan2(coords[:, 1], coords[:, 0]), 2.0 * np.pi)
+        prepared[int(tid)] = {
+            "positions": coords,
+            "times": times,
+            "theta": theta,
+            "phi": phi,
+        }
+    return prepared
 
-        j = 1
-        for i in range(b - a):
-            # advance j until Δt >= low
-            while j < (b - a) and (ti[j] - ti[i]) < low:
-                j += 1
-            if j >= (b - a):
-                break
-            # collect any j with Δt in [low, high]
-            j2 = j
-            while j2 < (b - a) and low <= (ti[j2] - ti[i]) <= high:
-                start_idx.append(order[a + i])
-                end_idx.append(order[a + j2])
-                j2 += 1
 
-    if not start_idx:
-        return np.empty(0, dtype=int), np.empty(0, dtype=int)
-    return np.asarray(start_idx, dtype=int), np.asarray(end_idx, dtype=int)
+def _lagged_displacements(indices: np.ndarray, lag: int) -> tuple[np.ndarray, np.ndarray]:
+    start = indices[:-lag]
+    end = indices[lag:]
+    valid = (end - start) == lag
+    return start[valid], end[valid]
 
-def _great_circle_sqdist(
-    u1: np.ndarray,         # (M,3) unit vectors at start
-    u2: np.ndarray,         # (M,3) unit vectors at end
-    r1: np.ndarray,         # (M,) radii at start
-    r2: np.ndarray,         # (M,) radii at end
-) -> np.ndarray:
-    """
-    Squared geodesic distance on the sphere between directions u1 and u2 with
-    arc length based on pairwise mean radius.
-    """
-    # robust angle via atan2(||u1×u2||, u1·u2)
-    dot = np.einsum("ij,ij->i", u1, u2)
-    cross = np.linalg.norm(np.cross(u1, u2), axis=1)
-    dpsi = np.arctan2(cross, np.clip(dot, -1.0, 1.0))  # radians
-    rbar = 0.5 * (r1 + r2)
-    return (rbar * dpsi) ** 2
 
 def compute_msd_metrics(
     tracks: pd.DataFrame,
     binned: dict[int, GridBinResult],
     win_cfg: WindowConfig,
     step_table: StepTable | None = None,
-    *,
-    lag_minutes: Iterable[float] = (1, 2, 4, 8, 16, 32, 64),  # short→long to probe confinement
-    lag_rel_tol: float = 0.25,                                # ±25% tolerance for Δt matching
-    min_pairs_per_lag: int = 5,                               # per pixel/time minimum
 ) -> dict[int, MSDResult]:
-    """
-    Compute ensemble MSD and scaling α per HEALPix pixel/time using the StepTable:
-      • embryo-centered geometry (already in StepTable),
-      • spherical great-circle distances for displacements,
-      • lags specified in MINUTES (with tolerance),
-      • aggregates by start-step pixel inside each time window.
+    """Compute ensemble MSD curves and local scaling exponents."""
 
-    Returns MSD at the longest valid lag and α (slope over valid lags).
-    """
-    if step_table is None:
-        # Must be the embryo-centered version you just fixed.
-        # It provides: mid_positions (N,3), unit_mid (N,3), radii (N,), mid_times (N,), track_ids (N,)
-        from .vector_field import build_step_table
-        step_table = build_step_table(tracks)
-
+    prepared_tracks = _prepare_tracks(tracks)
     results: dict[int, MSDResult] = {}
 
-    if step_table.mid_times.size == 0:
+    if not prepared_tracks:
         for nside, grid_result in binned.items():
             nt, npix = grid_result.counts.shape
-            nan = np.full((nt, npix), np.nan, dtype=np.float32)
-            results[nside] = MSDResult(nside, grid_result.time_centers, msd_alpha=nan.copy(), msd_value=nan.copy())
+            nan_array = np.full((nt, npix), np.nan, dtype=np.float32)
+            results[nside] = MSDResult(
+                nside=nside,
+                time_centers=grid_result.time_centers,
+                msd_alpha=nan_array.copy(),
+                msd_value=nan_array.copy(),
+            )
         return results
 
-    # Convert lags to a monotone numpy array
-    tau_targets = np.asarray(sorted(lag_minutes), dtype=float)
-
-    # Precompute per-nside pixel assignment for step midpoints
-    per_nside_pix = {n: step_table.pixel_indices(n) for n in binned.keys()}
-
-    # Convenience handles
-    times_all = step_table.mid_times       # minutes
-    unit_all  = step_table.unit_mid        # (N,3)
-    radii_all = step_table.radii           # (N,)
-    ids_all   = step_table.track_ids       # (N,)
-    pos_all   = step_table.mid_positions   # (N,3) embryo-centered (not directly used for distance)
+    lag_steps = np.array([1, 2, 4])
 
     for nside, grid_result in binned.items():
         nt, npix = grid_result.counts.shape
-        pix_all = per_nside_pix[nside]     # (N,)
+        msd_sum = np.zeros((nt, npix, lag_steps.size), dtype=float)
+        msd_counts = np.zeros((nt, npix, lag_steps.size), dtype=int)
+        tau_sum = np.zeros((nt, npix, lag_steps.size), dtype=float)
 
-        # accumulators: sums and counts per (time, pixel, lag)
-        msd_sum   = np.zeros((nt, npix, tau_targets.size), dtype=float)
-        msd_count = np.zeros((nt, npix, tau_targets.size), dtype=int)
-        tau_sum   = np.zeros((nt, npix, tau_targets.size), dtype=float)
+        for tid, data in prepared_tracks.items():
+            times = data["times"]
+            positions = data["positions"]
+            theta = data["theta"]
+            phi = data["phi"]
+            pixels = healpix_ang2pix(nside, theta, phi)
+            n_points = times.size
 
-        # Loop over time windows
-        half_window = win_cfg.win_minutes / 2.0
-        for t_index, center_time in enumerate(grid_result.time_centers):
-            # Select steps whose midpoint falls in this time window
-            tmask = np.abs(times_all - center_time) <= half_window
-            if not np.any(tmask):
-                continue
-            idx_t = np.nonzero(tmask)[0]
+            for t_index, center_time in enumerate(grid_result.time_centers):
+                half_window = win_cfg.win_minutes / 2.0
+                mask = np.abs(times - center_time) <= half_window
+                if not np.any(mask):
+                    continue
+                idx = np.nonzero(mask)[0]
+                pix_subset = pixels[idx]
 
-            # For binning by start step pixel, we’ll work within this selection
-            pix_t = pix_all[idx_t]
-            times_t = times_all[idx_t]
-            unit_t  = unit_all[idx_t]
-            radii_t = radii_all[idx_t]
-            ids_t   = ids_all[idx_t]
+                for pix in np.unique(pix_subset):
+                    counts = grid_result.counts[t_index, pix]
+                    if counts == 0:
+                        continue
+                    pix_mask = pix_subset == pix
+                    sel = idx[pix_mask]
+                    if sel.size < 2:
+                        continue
+                    for lag_idx, lag in enumerate(lag_steps):
+                        if sel.size <= lag:
+                            continue
+                        start, end = _lagged_displacements(sel, lag)
+                        if start.size == 0:
+                            continue
+                        disp = positions[end] - positions[start]
+                        dt = times[end] - times[start]
+                        valid_dt = dt > 0
+                        if not np.any(valid_dt):
+                            continue
+                        disp = disp[valid_dt]
+                        dt = dt[valid_dt]
+                        msd_sum[t_index, pix, lag_idx] += np.sum(np.sum(disp**2, axis=1))
+                        tau_sum[t_index, pix, lag_idx] += np.sum(dt)
+                        msd_counts[t_index, pix, lag_idx] += disp.shape[0]
 
-            # Iterate over pixels that have any steps in this window
-            unique_pix = np.unique(pix_t)
-            for pix in unique_pix:
-                # Optional guard: if the grid's count table is built with a different window,
-                # you might skip this check; otherwise keep it for speed alignment
-                # if grid_result.counts[t_index, pix] == 0:
-                #     continue
-
-                in_pix = (pix_t == pix)
-                if np.count_nonzero(in_pix) < 2:
-                    continue
-
-                idx_p   = idx_t[in_pix]               # global indices for this (time, pixel)
-                times_p = times_all[idx_p]
-                unit_p  = unit_all[idx_p]
-                radii_p = radii_all[idx_p]
-                ids_p   = ids_all[idx_p]
-
-                # For each lag τ, build pairs within (track, τ±tol) and accumulate spherical MSD
-                for k, tau in enumerate(tau_targets):
-                    start, end = _pair_indices_by_time(times_p, ids_p, tau, rel_tol=lag_rel_tol)
-                    if start.size == 0:
-                        continue
-
-                    # Map local (pixel-window) indices to global step indices
-                    g_start = idx_p[start]
-                    g_end   = idx_p[end]
-
-                    # Spherical squared distances
-                    msd_sq = _great_circle_sqdist(
-                        u1=unit_all[g_start],
-                        u2=unit_all[g_end],
-                        r1=radii_all[g_start],
-                        r2=radii_all[g_end],
-                    )
-                    # Accumulate
-                    msd_sum[t_index, pix, k]   += float(np.sum(msd_sq))
-                    msd_count[t_index, pix, k] += int(msd_sq.size)
-                    # Use actual Δt for pairs we accepted (could deviate from target by tolerance)
-                    tau_sum[t_index, pix, k]   += float(np.sum(times_all[g_end] - times_all[g_start]))
-
-        # Reduce to MSD value (at longest valid lag) and alpha (slope)
         msd_value = np.full((nt, npix), np.nan, dtype=np.float32)
         msd_alpha = np.full((nt, npix), np.nan, dtype=np.float32)
 
-        for ti in range(nt):
+        for t_index in range(nt):
             for pix in range(npix):
-                counts = msd_count[ti, pix, :]
-                valid_lags = counts >= min_pairs_per_lag
-                if not np.any(valid_lags):
+                counts = msd_counts[t_index, pix]
+                valid = counts > 0
+                if not np.any(valid):
                     continue
-
-                tau_eff = np.divide(tau_sum[ti, pix, valid_lags], counts[valid_lags])
-                msd_eff = np.divide(msd_sum[ti, pix, valid_lags], counts[valid_lags])
-
-                pos = (tau_eff > 0) & (msd_eff > 0)
-                if not np.any(pos):
-                    continue
-
-                # MSD value = last (longest) available lag
-                msd_value[ti, pix] = np.float32(msd_eff[pos][-1])
-
-                # Fit slope on log-log for >=2 valid points
-                if np.count_nonzero(pos) >= 2:
-                    x = np.log(tau_eff[pos])
-                    y = np.log(msd_eff[pos])
+                tau = np.divide(tau_sum[t_index, pix, valid], counts[valid], out=np.zeros_like(tau_sum[t_index, pix, valid]), where=counts[valid] > 0)
+                msd_vals = np.divide(msd_sum[t_index, pix, valid], counts[valid], out=np.zeros_like(msd_sum[t_index, pix, valid]), where=counts[valid] > 0)
+                positive = (tau > 0) & (msd_vals > 0)
+                if np.any(positive):
+                    msd_value[t_index, pix] = np.float32(msd_vals[positive][-1])
+                if np.count_nonzero(positive) >= 2:
+                    x = np.log(tau[positive])
+                    y = np.log(msd_vals[positive])
                     slope, _ = np.polyfit(x, y, 1)
-                    msd_alpha[ti, pix] = np.float32(slope)
+                    msd_alpha[t_index, pix] = np.float32(slope)
 
         results[nside] = MSDResult(
             nside=nside,
@@ -273,4 +167,7 @@
             msd_value=msd_value,
         )
 
-    return results+    return results
+
+
+__all__ = ["MSDResult", "compute_msd_metrics"]